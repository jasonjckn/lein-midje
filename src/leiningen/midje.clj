--- conflicted
+++ resolved
@@ -80,16 +80,12 @@
                         (:error clojure-test-result#)
                         (:fail clojure-test-result#)))))
 ))
-<<<<<<< HEAD
-=======
-
 
 (defn- get-namespaces [coll]
   (flatten (map #(if (= \* (last %))
                    (namespaces-matching (.substring % 0 (dec (count %))))
                    (symbol %))
                 coll)))
->>>>>>> 72ff5139
 
 (defn midje
   "Runs both Midje and clojure.test tests.
@@ -121,11 +117,7 @@
       (let [namespaces lazytest-or-namespaces
             desired-namespaces (if (empty? namespaces)
                                  (mapcat namespaces-in-dir paths)
-<<<<<<< HEAD
-                                 (map symbol namespaces))]
-=======
                                  (get-namespaces namespaces))]
->>>>>>> 72ff5139
         (eval-in-project
           project
           `(~(make-report-fn) (apply ~(make-run-fn) '~desired-namespaces))
